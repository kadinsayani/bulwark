//! The `toml` module provides TOML deserialization and parsing for Bulwark's configuration files.

// Due to the need for multiple serialization mappings, TOML deserialization is not done
// directly in the [`bulwark_config`](crate) module's structs.

use crate::ConfigFileError;
use regex::Regex;
use serde::{Deserialize, Serialize};
<<<<<<< HEAD
use std::{fs, path::Path, path::PathBuf};
=======
use std::{collections::HashSet, ffi::OsString, fs, path::Path};
>>>>>>> 56c34a2e
use validator::Validate;

lazy_static! {
    static ref RE_VALID_REFERENCE: Regex = Regex::new(r"^[_a-z]+$").unwrap();
}

/// The TOML serialization for a Config structure.
#[derive(Serialize, Deserialize, Default)]
struct Config {
    #[serde(default)]
    service: Service,
    #[serde(default)]
    thresholds: Thresholds,
    #[serde(default, rename(serialize = "include", deserialize = "include"))]
    includes: Vec<Include>,
    #[serde(default, rename(serialize = "plugin", deserialize = "plugin"))]
    plugins: Vec<Plugin>,
    #[serde(default, rename(serialize = "preset", deserialize = "preset"))]
    presets: Vec<Preset>,
    #[serde(default, rename(serialize = "resource", deserialize = "resource"))]
    resources: Vec<Resource>,
}

/// The TOML serialization for a Service config structure.
#[derive(Serialize, Deserialize)]
struct Service {
    #[serde(default = "default_port")]
    port: u16,
    #[serde(default = "default_admin_port")]
    admin_port: u16,
    #[serde(default = "default_admin")]
    admin_enabled: bool,
    #[serde(default = "default_remote_state_uri")]
    remote_state_uri: Option<String>,
    #[serde(default = "default_remote_state_pool_size")]
    remote_state_pool_size: u32,
    #[serde(default = "default_proxy_hops")]
    proxy_hops: u8,
}

/// The default port for the primary service.
///
/// See [`DEFAULT_PORT`].
fn default_port() -> u16 {
    crate::DEFAULT_PORT
}

/// The default port for the internal admin service.
///
/// See [`DEFAULT_ADMIN_PORT`].
fn default_admin_port() -> u16 {
    crate::DEFAULT_ADMIN_PORT
}

/// The default for whether the admin service should be enabled or not.
fn default_admin() -> bool {
    true
}

/// The default for the network address to access remote state.
fn default_remote_state_uri() -> Option<String> {
    None
}

/// The default for the remote state connection pool size.
fn default_remote_state_pool_size() -> u32 {
    crate::DEFAULT_REMOTE_STATE_POOL_SIZE
}

/// The default number of internal proxy hops expected in front of Bulwark.
fn default_proxy_hops() -> u8 {
    0
}

impl Default for Service {
    fn default() -> Self {
        Self {
            port: default_port(),
            admin_port: default_admin_port(),
            admin_enabled: default_admin(),
            remote_state_uri: default_remote_state_uri(),
            remote_state_pool_size: default_remote_state_pool_size(),
            proxy_hops: default_proxy_hops(),
        }
    }
}

impl From<Service> for crate::Service {
    fn from(service: Service) -> Self {
        Self {
            port: service.port,
            admin_port: service.admin_port,
            admin_enabled: service.admin_enabled,
            remote_state_uri: service.remote_state_uri.clone(),
            remote_state_pool_size: service.remote_state_pool_size,
            proxy_hops: service.proxy_hops,
        }
    }
}

/// The TOML serialization for a Thresholds structure.
#[derive(Serialize, Deserialize)]
struct Thresholds {
    #[serde(default = "default_observe_only")]
    observe_only: bool,
    #[serde(default = "default_restrict_threshold")]
    restrict: f64,
    #[serde(default = "default_suspicious_threshold")]
    suspicious: f64,
    #[serde(default = "default_trust_threshold")]
    trust: f64,
}

/// The default for whether the primary service should take no action in response to restrict decisions.
fn default_observe_only() -> bool {
    crate::DEFAULT_OBSERVE_ONLY
}

/// The default threshold for restricting a request.
fn default_restrict_threshold() -> f64 {
    crate::DEFAULT_RESTRICT_THRESHOLD
}

/// The default threshold for treating a request as suspicious.
fn default_suspicious_threshold() -> f64 {
    crate::DEFAULT_SUSPICIOUS_THRESHOLD
}

/// The default threshold for trusting a request.
fn default_trust_threshold() -> f64 {
    crate::DEFAULT_TRUST_THRESHOLD
}

impl Default for Thresholds {
    fn default() -> Self {
        Self {
            observe_only: default_observe_only(),
            restrict: default_restrict_threshold(),
            suspicious: default_suspicious_threshold(),
            trust: default_trust_threshold(),
        }
    }
}

impl From<Thresholds> for crate::Thresholds {
    fn from(thresholds: Thresholds) -> Self {
        Self {
            observe_only: thresholds.observe_only,
            restrict: thresholds.restrict,
            suspicious: thresholds.suspicious,
            trust: thresholds.trust,
        }
    }
}

/// The TOML serialization for an Include structure.
#[derive(Serialize, Deserialize)]
struct Include {
    path: String,
}

/// The TOML serialization for a Plugin structure.
#[derive(Validate, Serialize, Deserialize, Clone)]
struct Plugin {
    #[serde(rename(serialize = "ref", deserialize = "ref"))]
    #[validate(length(min = 1, max = 96), regex(path = "RE_VALID_REFERENCE"))]
    reference: String,
    #[validate(length(min = 1))]
    path: String,
    #[serde(default = "default_plugin_weight")]
    #[validate(range(min = 0.0))]
    weight: f64,
    #[serde(default)]
    config: toml::map::Map<String, toml::Value>,
    #[serde(default)]
    permissions: TomlPermissions,
}

/// The default weight for a plugin.
///
/// See DEFAULT_PLUGIN_WEIGHT.
fn default_plugin_weight() -> f64 {
    crate::DEFAULT_PLUGIN_WEIGHT
}

impl From<&Plugin> for crate::config::Plugin {
    fn from(plugin: &Plugin) -> Self {
        Self {
            reference: plugin.reference.clone(),
            path: plugin.path.clone(),
            weight: plugin.weight,
            config: toml_map_to_json(plugin.config.clone()),
            permissions: plugin.permissions.clone().into(),
        }
    }
}

fn toml_map_to_json(
    map: toml::map::Map<String, toml::Value>,
) -> serde_json::map::Map<String, serde_json::Value> {
    let mut json_map = serde_json::map::Map::with_capacity(map.len());
    for (key, value) in map {
        json_map.insert(key, toml_value_to_json(value));
    }
    json_map
}

fn toml_value_to_json(value: toml::Value) -> serde_json::Value {
    match value {
        toml::Value::String(v) => serde_json::Value::String(v),
        toml::Value::Integer(v) => serde_json::Value::Number(serde_json::Number::from(v)),
        toml::Value::Float(v) => {
            // TODO: probably should return a result instead of panicking although NaN in a config would be weird
            serde_json::Value::Number(serde_json::Number::from_f64(v).unwrap())
        }
        toml::Value::Boolean(v) => serde_json::Value::Bool(v),
        toml::Value::Datetime(v) => {
            // TODO: probably should return a result instead of panicking
            let ts = chrono::DateTime::parse_from_rfc3339(v.to_string().as_str()).unwrap();
            serde_json::Value::String(ts.to_rfc3339())
        }
        toml::Value::Array(v) => {
            let svec = v
                .iter()
                .map(|inner_value| toml_value_to_json(inner_value.clone()))
                .collect();
            serde_json::Value::Array(svec)
        }
        toml::Value::Table(v) => {
            let smap = v
                .iter()
                .map(|(inner_key, inner_value)| {
                    (inner_key.clone(), toml_value_to_json(inner_value.clone()))
                })
                .collect();
            serde_json::Value::Object(smap)
        }
    }
}

/// The TOML serialization for a Permissions structure.
#[derive(Serialize, Deserialize, Clone, Default)]
struct TomlPermissions {
    #[serde(default)]
    env: Vec<String>,
    #[serde(default)]
    http: Vec<String>,
    #[serde(default)]
    state: Vec<String>,
}

impl From<TomlPermissions> for crate::config::Permissions {
    fn from(permissions: TomlPermissions) -> Self {
        Self {
            env: permissions.env,
            http: permissions.http,
            state: permissions.state,
        }
    }
}

/// The TOML serialization for a Preset structure.
#[derive(Validate, Serialize, Deserialize, Clone)]
struct Preset {
    #[serde(rename(serialize = "ref", deserialize = "ref"))]
    #[validate(length(min = 1, max = 96), regex(path = "RE_VALID_REFERENCE"))]
    reference: String,
    #[validate(length(min = 1))]
    plugins: Vec<String>,
}

/// The TOML serialization for a Resource structure.
#[derive(Serialize, Deserialize, Clone)]
struct Resource {
    route: String,
    plugins: Vec<String>,
    // TODO: default timeout
    timeout: Option<u64>,
}

fn resolve_path<'a, B, P>(base: &'a B, path: &'a P) -> Result<PathBuf, ConfigFileError>
where
    B: 'a + ?Sized + AsRef<Path>,
    P: 'a + ?Sized + AsRef<Path>,
{
    let joined_path = base
        .as_ref()
        .parent()
        .ok_or(ConfigFileError::MissingParent(
            base.as_ref().to_string_lossy().to_string(),
        ))?
        .join(path);
    Ok(fs::canonicalize(joined_path)?)
}

/// Loads a TOML config file into a [`Config`](crate::Config) structure.
pub fn load_config<'a, P>(config_path: &'a P) -> Result<crate::Config, ConfigFileError>
where
    P: 'a + ?Sized + AsRef<Path>,
{
<<<<<<< HEAD
    fn load_config_recursive<'a, P>(config_path: &'a P) -> Result<Config, ConfigFileError>
    where
        P: 'a + ?Sized + AsRef<Path>,
    {
        let toml_data = fs::read_to_string(config_path)?;
=======
    let mut loaded_files = HashSet::new();

    fn load_config_recursive<'a, P>(
        path: &'a P,
        loaded_files: &mut HashSet<OsString>,
    ) -> Result<Config, ConfigFileError>
    where
        P: 'a + ?Sized + AsRef<Path>,
    {
        let path_string = path.as_ref().as_os_str().to_os_string();
        if loaded_files.contains(&path_string) {
            return Err(ConfigFileError::CircularInclude(
                path_string.to_string_lossy().to_string(),
            ));
        } else {
            loaded_files.insert(path_string);
        }
        let toml_data = fs::read_to_string(path)?;
>>>>>>> 56c34a2e
        let mut root: Config = toml::from_str(&toml_data)?;
        let base = config_path
            .as_ref()
            .parent()
            .ok_or(ConfigFileError::MissingParent(
                config_path.as_ref().to_string_lossy().to_string(),
            ))?;

        for include in &root.includes {
            let include_path = base.join(&include.path);
            let include_root = load_config_recursive(&include_path, loaded_files)?;

            // TODO: clean this up
            let root_plugins = root.plugins;
            let mut combined_plugins: Vec<Plugin> =
                Vec::with_capacity(root_plugins.len() + include_root.plugins.len());
            combined_plugins.extend_from_slice(root_plugins.as_slice());
            combined_plugins.extend_from_slice(include_root.plugins.as_slice());
            root.plugins = combined_plugins;

            let root_presets = root.presets;
            let mut combined_presets: Vec<Preset> =
                Vec::with_capacity(root_presets.len() + include_root.presets.len());
            combined_presets.extend_from_slice(root_presets.as_slice());
            combined_presets.extend_from_slice(include_root.presets.as_slice());
            root.presets = combined_presets;

            let root_resources = root.resources;
            let mut combined_resources: Vec<Resource> =
                Vec::with_capacity(root_resources.len() + include_root.resources.len());
            combined_resources.extend_from_slice(root_resources.as_slice());
            combined_resources.extend_from_slice(include_root.resources.as_slice());
            root.resources = combined_resources;
        }

        // Strip includes once processed
        root.includes = vec![];

        // Resolve plugins relative to config path
        root.plugins = root
            .plugins
            .iter()
            .map(|plugin| -> Result<Plugin, ConfigFileError> {
                Ok(Plugin {
                    reference: plugin.reference.clone(),
                    path: resolve_path(config_path, Path::new(&plugin.path))?
                        .to_string_lossy()
                        .to_string(),
                    weight: plugin.weight,
                    config: plugin.config.clone(),
                    permissions: plugin.permissions.clone(),
                })
            })
            .collect::<Result<Vec<Plugin>, ConfigFileError>>()?;

        Ok(root)
    }

    // Load the raw serialization format and resolve includes
<<<<<<< HEAD
    let root = load_config_recursive(config_path)?;
=======
    let root = load_config_recursive(path, &mut loaded_files)?;

    // Validate presets and plugins and their references
    let mut references: HashSet<&String> = HashSet::new();
>>>>>>> 56c34a2e
    for preset in &root.presets {
        preset.validate()?;
        if references.contains(&preset.reference) {
            return Err(ConfigFileError::Duplicate(preset.reference.to_string()));
        } else {
            references.insert(&preset.reference);
        }
    }
    for plugin in &root.plugins {
        plugin.validate()?;
        if references.contains(&plugin.reference) {
            return Err(ConfigFileError::Duplicate(plugin.reference.to_string()));
        } else {
            references.insert(&plugin.reference);
        }
    }
    let resolve_reference = |ref_name: &String| {
        let mut reference = crate::config::Reference::Missing(ref_name.clone());
        for preset in &root.presets {
            if preset.reference == *ref_name {
                reference = crate::config::Reference::Preset(ref_name.clone());
            }
        }
        for plugin in &root.plugins {
            if plugin.reference == *ref_name {
                reference = crate::config::Reference::Plugin(ref_name.clone());
            }
        }
        reference
    };
    // Transfer to the public config type, checking reference enums
    let config = crate::Config {
        service: root.service.into(),
        thresholds: root.thresholds.into(),
        plugins: root.plugins.iter().map(|plugin| plugin.into()).collect(),
        presets: root
            .presets
            .iter()
            .map(|preset| crate::config::Preset {
                reference: preset.reference.clone(),
                plugins: preset.plugins.iter().map(resolve_reference).collect(),
            })
            .collect(),
        resources: root
            .resources
            .iter()
            .map(|resource| crate::config::Resource {
                route: resource.route.clone(),
                plugins: resource.plugins.iter().map(resolve_reference).collect(),
                timeout: resource.timeout,
            })
            .collect(),
    };
    for resource in &config.resources {
        // Resolve plugins to surface resolution errors immediately
        resource.resolve_plugins(&config)?;
    }
    Ok(config)
}

#[cfg(test)]
mod tests {
    use super::*;

    #[test]
    fn test_deserialize() -> Result<(), Box<dyn std::error::Error>> {
        let root: Config = toml::from_str(
            r#"
        [service]
        port = 10002
        remote_state_uri = "redis://10.0.0.1:6379"

        [thresholds]
        restrict = 0.75
    
        [[include]]
        path = "default.toml"

        [[plugin]]
        ref = "evil_bit"
        path = "bulwark-evil-bit.wasm"

        [[preset]]
        ref = "custom"
        plugins = ["evil-bit"]

        [[resource]]
        route = "/"
        plugins = ["custom"]
        timeout = 25
    "#,
        )?;

        assert_eq!(root.service.port, 10002); // non-default
        assert_eq!(root.service.admin_port, crate::DEFAULT_ADMIN_PORT);
        assert_eq!(
            root.service.remote_state_uri,
            Some(String::from("redis://10.0.0.1:6379"))
        );

        assert_eq!(root.thresholds.restrict, 0.75); // non-default
        assert_eq!(
            root.thresholds.suspicious,
            crate::DEFAULT_SUSPICIOUS_THRESHOLD
        );
        assert_eq!(root.thresholds.trust, crate::DEFAULT_TRUST_THRESHOLD);

        assert_eq!(root.includes.len(), 1);
        assert_eq!(root.includes.get(0).unwrap().path, "default.toml");

        assert_eq!(root.plugins.len(), 1);
        assert_eq!(root.plugins.get(0).unwrap().reference, "evil_bit");
        assert!(root
            .plugins
            .get(0)
            .unwrap()
            .path
            .ends_with("bulwark-evil-bit.wasm"));
        assert_eq!(
            root.plugins.get(0).unwrap().config,
            toml::map::Map::default()
        );

        assert_eq!(root.presets.len(), 1);
        assert_eq!(root.presets.get(0).unwrap().reference, "custom");
        assert_eq!(root.presets.get(0).unwrap().plugins, vec!["evil-bit"]);

        assert_eq!(root.resources.len(), 1);
        assert_eq!(root.resources.get(0).unwrap().route, "/");
        assert_eq!(root.resources.get(0).unwrap().plugins, vec!["custom"]);
        assert_eq!(root.resources.get(0).unwrap().timeout, Some(25));

        Ok(())
    }

    #[test]
    fn test_load_config() -> Result<(), Box<dyn std::error::Error>> {
        let root: crate::config::Config = load_config("tests/main.toml")?;

        assert_eq!(root.service.port, 10002); // non-default
        assert_eq!(root.service.admin_port, crate::DEFAULT_ADMIN_PORT);

        assert_eq!(root.thresholds.restrict, 0.75); // non-default
        assert_eq!(
            root.thresholds.suspicious,
            crate::DEFAULT_SUSPICIOUS_THRESHOLD
        );
        assert_eq!(root.thresholds.trust, crate::DEFAULT_TRUST_THRESHOLD);

        assert_eq!(root.plugins.len(), 2);
        assert_eq!(root.plugins.get(0).unwrap().reference, "evil_bit");
        assert!(root
            .plugins
            .get(0)
            .unwrap()
            .path
            .ends_with("bulwark-evil-bit.wasm"));
        assert_eq!(
            root.plugins.get(0).unwrap().config,
            serde_json::map::Map::default()
        );

        assert_eq!(root.presets.len(), 2);
        assert_eq!(root.presets.get(0).unwrap().reference, "default");
        assert_eq!(root.presets.get(1).unwrap().reference, "starter_preset");
        assert_eq!(
            root.presets.get(0).unwrap().plugins,
            vec![
                crate::config::Reference::Plugin("evil_bit".to_string()),
                crate::config::Reference::Preset("starter_preset".to_string())
            ]
        );
        assert_eq!(
            root.presets.get(1).unwrap().plugins,
            vec![crate::config::Reference::Plugin("blank_slate".to_string())]
        );

        assert_eq!(root.resources.len(), 2);
        assert_eq!(root.resources.get(0).unwrap().route, "/");
        assert_eq!(root.resources.get(1).unwrap().route, "/*params");
        assert_eq!(
            root.resources.get(0).unwrap().plugins,
            vec![crate::config::Reference::Preset("default".to_string())]
        );
        assert_eq!(root.resources.get(0).unwrap().timeout, Some(25));

        Ok(())
    }

    #[test]
<<<<<<< HEAD
    fn test_resolve_path() -> Result<(), Box<dyn std::error::Error>> {
        let base = PathBuf::new().join(".");
        let path = Path::new("./src");
        let resolved_path = resolve_path(&base, path)?;

        assert!(resolved_path.ends_with("crates/config/src"));
=======
    fn test_load_config_overlapping_preset() -> Result<(), Box<dyn std::error::Error>> {
        let root: crate::config::Config = load_config("tests/overlapping_preset.toml")?;

        let resource = root.resources.get(0).unwrap();
        let plugins = resource.resolve_plugins(&root)?;
        assert_eq!(plugins.len(), 2);
        assert_eq!(
            plugins.get(0).unwrap().reference,
            root.plugin("blank_slate").unwrap().reference
        );
        assert_eq!(
            plugins.get(1).unwrap().reference,
            root.plugin("evil_bit").unwrap().reference
        );

        Ok(())
    }

    #[test]
    fn test_load_config_circular_include() -> Result<(), Box<dyn std::error::Error>> {
        let result = load_config("tests/circular_include.toml");
        // This needs to be an error, not a panic.
        assert!(result.is_err());
        assert!(result
            .unwrap_err()
            .to_string()
            .starts_with("invalid circular include"));
        Ok(())
    }

    #[test]
    fn test_load_config_circular_preset() -> Result<(), Box<dyn std::error::Error>> {
        let result = load_config("tests/circular_preset.toml");
        // This needs to be an error, not a panic.
        assert!(result.is_err());
        assert!(result
            .unwrap_err()
            .to_string()
            .starts_with("invalid circular preset reference"));
        Ok(())
    }

    #[test]
    fn test_load_config_duplicate_plugin() -> Result<(), Box<dyn std::error::Error>> {
        let result = load_config("tests/duplicate_plugin.toml");
        assert!(result.is_err());
        assert_eq!(
            result.unwrap_err().to_string(),
            "duplicate named plugin or preset: 'blank_slate'"
        );
        Ok(())
    }

    #[test]
    fn test_load_config_duplicate_preset() -> Result<(), Box<dyn std::error::Error>> {
        let result = load_config("tests/duplicate_preset.toml");
        assert!(result.is_err());
        assert_eq!(
            result.unwrap_err().to_string(),
            "duplicate named plugin or preset: 'default'"
        );
        Ok(())
    }

    #[test]
    fn test_load_config_duplicate_mixed() -> Result<(), Box<dyn std::error::Error>> {
        let result = load_config("tests/duplicate_mixed.toml");
        assert!(result.is_err());
        assert_eq!(
            result.unwrap_err().to_string(),
            "duplicate named plugin or preset: 'blank_slate'"
        );
        Ok(())
    }

    #[test]
    fn test_load_config_resolution_missing() -> Result<(), Box<dyn std::error::Error>> {
        let result = load_config("tests/missing.toml");
        assert!(result.is_err());
        assert_eq!(
            result.unwrap_err().to_string(),
            "missing named plugin or preset: 'blank_slate'"
        );
        Ok(())
    }

    #[test]
    fn test_load_config_missing_include() -> Result<(), Box<dyn std::error::Error>> {
        let result = load_config("tests/missing_include.toml");
        assert!(result.is_err());
        assert!(result
            .unwrap_err()
            .to_string()
            .starts_with("No such file or directory"));
>>>>>>> 56c34a2e
        Ok(())
    }
}<|MERGE_RESOLUTION|>--- conflicted
+++ resolved
@@ -6,11 +6,7 @@
 use crate::ConfigFileError;
 use regex::Regex;
 use serde::{Deserialize, Serialize};
-<<<<<<< HEAD
-use std::{fs, path::Path, path::PathBuf};
-=======
-use std::{collections::HashSet, ffi::OsString, fs, path::Path};
->>>>>>> 56c34a2e
+use std::{collections::HashSet, ffi::OsString, fs, path::Path, path::PathBuf};
 use validator::Validate;
 
 lazy_static! {
@@ -311,23 +307,16 @@
 where
     P: 'a + ?Sized + AsRef<Path>,
 {
-<<<<<<< HEAD
-    fn load_config_recursive<'a, P>(config_path: &'a P) -> Result<Config, ConfigFileError>
-    where
-        P: 'a + ?Sized + AsRef<Path>,
-    {
-        let toml_data = fs::read_to_string(config_path)?;
-=======
     let mut loaded_files = HashSet::new();
 
     fn load_config_recursive<'a, P>(
-        path: &'a P,
+        config_path: &'a P,
         loaded_files: &mut HashSet<OsString>,
     ) -> Result<Config, ConfigFileError>
     where
         P: 'a + ?Sized + AsRef<Path>,
     {
-        let path_string = path.as_ref().as_os_str().to_os_string();
+        let path_string = config_path.as_ref().as_os_str().to_os_string();
         if loaded_files.contains(&path_string) {
             return Err(ConfigFileError::CircularInclude(
                 path_string.to_string_lossy().to_string(),
@@ -335,8 +324,7 @@
         } else {
             loaded_files.insert(path_string);
         }
-        let toml_data = fs::read_to_string(path)?;
->>>>>>> 56c34a2e
+        let toml_data = fs::read_to_string(config_path)?;
         let mut root: Config = toml::from_str(&toml_data)?;
         let base = config_path
             .as_ref()
@@ -396,14 +384,10 @@
     }
 
     // Load the raw serialization format and resolve includes
-<<<<<<< HEAD
-    let root = load_config_recursive(config_path)?;
-=======
-    let root = load_config_recursive(path, &mut loaded_files)?;
+    let root = load_config_recursive(config_path, &mut loaded_files)?;
 
     // Validate presets and plugins and their references
     let mut references: HashSet<&String> = HashSet::new();
->>>>>>> 56c34a2e
     for preset in &root.presets {
         preset.validate()?;
         if references.contains(&preset.reference) {
@@ -594,14 +578,6 @@
     }
 
     #[test]
-<<<<<<< HEAD
-    fn test_resolve_path() -> Result<(), Box<dyn std::error::Error>> {
-        let base = PathBuf::new().join(".");
-        let path = Path::new("./src");
-        let resolved_path = resolve_path(&base, path)?;
-
-        assert!(resolved_path.ends_with("crates/config/src"));
-=======
     fn test_load_config_overlapping_preset() -> Result<(), Box<dyn std::error::Error>> {
         let root: crate::config::Config = load_config("tests/overlapping_preset.toml")?;
 
@@ -696,7 +672,16 @@
             .unwrap_err()
             .to_string()
             .starts_with("No such file or directory"));
->>>>>>> 56c34a2e
+        Ok(())
+    }
+
+    #[test]
+    fn test_resolve_path() -> Result<(), Box<dyn std::error::Error>> {
+        let base = PathBuf::new().join(".");
+        let path = Path::new("./src");
+        let resolved_path = resolve_path(&base, path)?;
+
+        assert!(resolved_path.ends_with("crates/config/src"));
         Ok(())
     }
 }